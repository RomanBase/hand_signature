--- conflicted
+++ resolved
@@ -23,16 +23,13 @@
   /// Path type.
   final SignatureDrawType type;
 
-<<<<<<< HEAD
   /// Callback when path drawing starts.
   final VoidCallback onPointerDown;
 
   /// Callback when path drawing ends.
   final VoidCallback onPointerUp;
 
-=======
   /// Draws [Path] based on input and stores data in [control].
->>>>>>> b238830f
   HandSignaturePainterView({
     Key key,
     @required this.control,
